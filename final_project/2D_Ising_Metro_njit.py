#!/usr/bin/python
# libraries
import numpy as np
import matplotlib.pyplot as plt
from matplotlib.colors import ListedColormap
from scipy.optimize import curve_fit
from scipy import special
from mpmath import mp
from numba import njit
import time
from tqdm import tqdm
from error_analysis import bootstrap


# function to calculate energy in a toroidal geometry, i.e.,
# lattice points on the boundary have lattice points from the opposite edges as neighbours
def energy_toroid(spin_config, J, h):
    '''
    Calculate total energy of a given spin config in toroidal geomtery, i.e.,
    lattice points on the edges have lattice points on the opposite edge as neighbours.
    Args:
        spin_config (2D numpy.ndarray): Spin config for which the energy is to be calculated
        J (float): Interaction parameter of the system
        h (float): Magnitude of the external magnetic field
    Returns:
        energy (float): Energy of the given spin config
    '''
    left = np.roll(spin_config, 1, 1)
    right = np.roll(spin_config, -1, 1)
    up = np.roll(spin_config, 1, 0)
    down = np.roll(spin_config, -1, 0)
    energy = -J*0.5*np.sum(spin_config*(left + right + up +down)) - h*np.sum(spin_config)
    return energy
# function to calculate energy in flat geometry is now depreciated and can be found in ./obsolete.py/

# the first line where the type is asserted explicitly during numba call,
# doesn't work when the metropolis function returns the final spin config
# numba doesn't support type asserting 2D arrays (?)
# but using the second line instead of the first, speeds up the code during the first function call
# there is no difference in the consecutive function calls

#@njit("UniTuple(f8[:], 2)(f8[:,:], i8, i8, f8, f8, f8, f8)", nogil=True)
@njit(nogil=True)
def metropolis(spin_config, iterations, burnin, J, h, beta, energy):
    '''
    Metropolis algorithm for a 2D Ising Model.
    Args:
        spin_config (2D numpy.ndarray): Initial spin configuration
        iterations (int): Total number of Metropolis iterations
        burnin (int): Total number of burn-in iterations
        J (float): Interaction parameter of the system
        h (float): Magnitude of the external magnetic field
        beta (float): Inverse temperature
        energy (float): Energy of the initial spin configuration
    Returns:
        tot_spins (1D numpy.ndarray): Array of net magnetisation at every iteration after burn-in
        tot_energy (1D numpy.ndarray): Array of energy of the spin config at every iteration after burn-in
        tot_spins_noburnin (1D numpy.ndarray): Array of net magnetisation at every iteration before burn-in
        tot_energy_noburnin (1D numpy.ndarray): Array of energy of the spin config at every iteration before burn-in
    '''
    N = len(spin_config)
    spin_config = spin_config.copy()
    tot_spins_noburnin = np.zeros(iterations + burnin)
    tot_energy_noburnin = np.zeros(iterations + burnin)
    tot_spins = np.zeros(iterations)
    tot_energy = np.zeros(iterations)
    
    for i in range(iterations + burnin):
        # step 1: pick a random point flip spins
        x = np.random.randint(0,N)
        y = np.random.randint(0,N)
        spin_i = spin_config[x,y]
        spin_f = -1*spin_i
        
        # step 2: energy change for toroidal geometry
        E_i = 0
        E_f = 0
        E_i += -J*spin_i*spin_config[(x-1)%N, y]
        E_i += -J*spin_i*spin_config[(x+1)%N, y]
        E_i += -J*spin_i*spin_config[x, (y-1)%N]
        E_i += -J*spin_i*spin_config[x, (y+1)%N]
        E_i += -h*spin_i
        E_f += -J*spin_f*spin_config[(x-1)%N, y]
        E_f += -J*spin_f*spin_config[(x+1)%N, y]
        E_f += -J*spin_f*spin_config[x, (y-1)%N]
        E_f += -J*spin_f*spin_config[x, (y+1)%N]
        E_f += -h*spin_f
        
        # step 3: determine whether to accept the change
        dE = E_f - E_i
        if (dE>0)*(np.random.random() < np.exp(-beta*dE)):
            spin_config[x,y] = spin_f
            energy += dE
        elif dE<=0:
            spin_config[x,y] = spin_f
            energy += dE
        
        # save the values
        tot_spins_noburnin[i] = np.sum(spin_config)
        tot_energy_noburnin[i] = energy
        if i >= burnin:
            tot_spins[i - burnin] = np.sum(spin_config)
            tot_energy[i - burnin] = energy

    # return the arrays of total spins and energies over the iterations and the final spin config 
    return tot_spins, tot_energy, tot_spins_noburnin, tot_energy_noburnin



#function to calculate the spin autocorrelation time, given an array of net spins about MC time
def spin_autocorr_time(spins):
    '''
    Calculate the spin autocorrelation time for an Ising model from a series of net spin values.
    Args:
        spins (1D numpy.ndarray): 1D NumPy array of net spin values
    Returns:
        tau (float): Spin autocorrelation time
    '''
    # Compute the mean and variance of the spin series
    m = np.mean(spins)
    v = np.var(spins)
    if v == 0.:
        return np.NaN

    # Compute the autocorrelation function of the spin series
    acf = np.correlate(spins - m, spins - m, mode='full')
    acf = acf[len(acf)//2:] / (v * (len(spins) - 1))

    # Find the first index where the autocorrelation function is less than exp(-1)
    idx = np.where(acf < np.exp(-1))[0][0]

    # Compute the spin autocorrelation time
    tau = 2 * np.sum(acf[:idx])

    return tau

def susceptibility(data,beta,Nbst=200):
    Nconf = data.shape
    sampleMeans = np.zeros(Nbst)
    
    for k in range(Nbst):
        idx = np.random.randint(0,Nconf,size=Nconf)
        
        sample = data[idx]
        
        sampleMeans[k] = beta * ( np.mean(sample**2) - np.mean(sample)**2 )
        
    return np.mean(sampleMeans), np.std(sampleMeans)


def spesificHeat(data,beta,Nbst=200):
     
    Nconf = data.shape
    sampleMeans = np.zeros(Nbst)
    
    for k in range(Nbst):
        idx = np.random.randint(0,Nconf,size=Nconf)
        
        sample = data[idx]
        
        sampleMeans[k] = beta**2 * ( np.mean(sample**2) - np.mean(sample)**2 )
        
    return np.mean(sampleMeans), np.std(sampleMeans)    

# test if everything's working as expected
# -0-0-0-0-0-0-0-0-0-0-0-0-0-0-0-0-0-0-0-0-0-0-0-0-0-
def test():
    N = 20
    # create a mostly negative initial config
    init_random = np.random.random((N, N))
    lattice_n = np.zeros((N, N))
    lattice_n[init_random >= .8] = 1
    lattice_n[init_random < .8] = -1

    # create a mostly positive initial config
    init_random = np.random.random((N, N))
    lattice_p = np.zeros((N, N))
    lattice_p[init_random <= .8] = 1
    lattice_p[init_random > .8] = -1

    # use black for -1 spin, white for +1 spin
    cmap = ListedColormap(["black", "white"])
    plt.imshow(lattice_n, cmap=cmap)
    plt.show()
    plt.imshow(lattice_p, cmap=cmap)
    plt.show()

    # calculate the total energy of the two spin config
    energy_n = energy_toroid(lattice_n, j, h)
    energy_p = energy_toroid(lattice_p, j, h)

    # metropolis algo
    start = time.time()
    spins_n, energies_n, spinsnob_n, energiesnob_n = metropolis(lattice_n, iter, burn, j, h, beta, energy_n)
    spins_p, energies_p, spinsnob_p, energiesnob_p = metropolis(lattice_p, iter, burn, j, h, beta, energy_p)
    print('Runtime:', np.round(time.time()-start, 2), 's')

    # plot the results

    # without burn-in
    fig, axes = plt.subplots(1, 2, figsize=(12,4))
    ax = axes[0]
    ax.plot(spinsnob_n/(N*N))
    ax.set_xlabel('Algorithm Iteration')
    ax.set_ylabel(r'Net magnetisation $\bar{m}$')
    ax.grid()
    ax = axes[1]
    ax.plot(energiesnob_n)
    ax.set_xlabel('Algorithm Iteration')
    ax.set_ylabel(r'Energy $E$')
    ax.grid()
    fig.tight_layout()
    fig.suptitle(r'Evolution of Net Magnetisation and Energy', y = 1, size=12)
    plt.show()

    fig, axes = plt.subplots(1, 2, figsize=(12,4))
    ax = axes[0]
    ax.plot(spinsnob_p/(N*N))
    ax.set_xlabel('Algorithm Iteration')
    ax.set_ylabel(r'Net Magnetisation $\bar{m}$')
    ax.grid()
    ax = axes[1]
    ax.plot(energiesnob_p)
    ax.set_xlabel('Algorithm Time Steps')
    ax.set_ylabel(r'Energy $E/J$')
    ax.grid()
    fig.tight_layout()
    fig.suptitle(r'Evolution of Average Spin and Energy', y=1, size=12)
    plt.show()

    # with burn-in
    fig, axes = plt.subplots(1, 2, figsize=(12,4))
    ax = axes[0]
    ax.plot(spins_n/(N*N))
    ax.set_xlabel('Algorithm Iteration')
    ax.set_ylabel(r'Net magnetisation $\bar{m}$')
    ax.set_ylim([-1., 1.])
    ax.grid()
    ax = axes[1]
    ax.plot(energies_n)
    ax.set_xlabel('Algorithm Iteration')
    ax.set_ylabel(r'Energy $E$')
    ax.grid()
    fig.tight_layout()
    fig.suptitle(r'Evolution of Net Magnetisation and Energy', y = 1, size=12)
    plt.show()

    fig, axes = plt.subplots(1, 2, figsize=(12,4))
    ax = axes[0]
    ax.plot(spins_p/(N*N))
    ax.set_xlabel('Algorithm Iteration')
    ax.set_ylabel(r'Net Magnetisation $\bar{m}$')
    ax.set_ylim([-1., 1.])
    ax.grid()
    ax = axes[1]
    ax.plot(energies_p)
    ax.set_xlabel('Algorithm Time Steps')
    ax.set_ylabel(r'Energy $E/J$')
    ax.grid()
    fig.tight_layout()
    fig.suptitle(r'Evolution of Average Spin and Energy', y=1, size=12)
    plt.show()

# -0-0-0-0-0-0-0-0-0-0-0-0-0-0-0-0-0-0-0-0-0-0-0-0-0-

# algorithm behaviour
# -0-0-0-0-0-0-0-0-0-0-0-0-0-0-0-0-0-0-0-0-0-0-0-0-0-
def algobehave():
    n1 = 50
    n2 = 70
    n3 = 90

    init_random = np.random.random((n1, n1))
    init_spin1 = np.zeros((n1, n1))
    init_spin1[init_random >= .8] = -1
    init_spin1[init_random < .8] = 1

    init_random = np.random.random((n2, n2))
    init_spin2 = np.zeros((n2, n2))
    init_spin2[init_random >= .8] = -1
    init_spin2[init_random < .8] = 1

    init_random = np.random.random((n3, n3))
    init_spin3 = np.zeros((n3, n3))
    init_spin3[init_random >= .8] = -1
    init_spin3[init_random < .8] = 1

    energy1 = energy_toroid(init_spin1, j, h)
    energy2 = energy_toroid(init_spin2, j, h)
    energy3 = energy_toroid(init_spin3, j, h)

    spins1, energies1, spinsnob1, energiesnob1 = metropolis(init_spin1, iter, burn, j, h, beta, energy1)
    spins2, energies2, spinsnob2, energiesnob2 = metropolis(init_spin2, iter, burn, j, h, beta, energy2)
    spins3, energies3, spinsnob3, energiesnob3 = metropolis(init_spin3, iter, burn, j, h, beta, energy3)


    plt.plot(spins1/(n1*n1), label=f'N = {n1}')
    plt.plot(spins2/(n2*n2), label=f'N = {n2}')
    plt.plot(spins3/(n3*n3), label=f'N = {n3}')
    plt.xlabel('Algorithm Time Steps')
    plt.ylabel('Net Magnetisation (<M>) [J=1]')
    plt.title('Net Magnetisation vs. Algorithm Time Steps')
    plt.legend(loc='lower right')
    plt.grid()
    plt.show()

    plt.plot(energies1/(n1*n1), label=f'N = {n1}')
    plt.plot(energies2/(n2*n2), label=f'N = {n2}')
    plt.plot(energies3/(n3*n3), label=f'N = {n3}')
    plt.xlabel('Algorithm Time Steps')
    plt.ylabel('Energy per site [J=1]')
    plt.title('Energy per site vs. Algorithm Time Steps')
    plt.legend(loc='upper right')
    plt.grid()
    plt.show()

# -0-0-0-0-0-0-0-0-0-0-0-0-0-0-0-0-0-0-0-0-0-0-0-0-0-

# phase transition
# -0-0-0-0-0-0-0-0-0-0-0-0-0-0-0-0-0-0-0-0-0-0-0-0-0-
def phasetrans():
    beta_arr = np.linspace(0, 1, 25)

    n1 = 50
    n2 = 70
    n3 = 90

    init_random = np.random.random((n1, n1))
    init_spin1 = np.zeros((n1, n1))
    init_spin1[init_random >= .8] = -1
    init_spin1[init_random < .8] = 1

    init_random = np.random.random((n2, n2))
    init_spin2 = np.zeros((n2, n2))
    init_spin2[init_random >= .8] = -1
    init_spin2[init_random < .8] = 1

    init_random = np.random.random((n3, n3))
    init_spin3 = np.zeros((n3, n3))
    init_spin3[init_random >= .8] = -1
    init_spin3[init_random < .8] = 1

    energy1 = energy_toroid(init_spin1, j, h)
    energy2 = energy_toroid(init_spin2, j, h)
    energy3 = energy_toroid(init_spin3, j, h)

    netmag1 = np.zeros(len(beta_arr))
    netmag2 = np.zeros(len(beta_arr))
    netmag3 = np.zeros(len(beta_arr))

    netmag1_err = np.zeros(len(beta_arr))
    netmag2_err = np.zeros(len(beta_arr))
    netmag3_err = np.zeros(len(beta_arr))

    for i in tqdm(range(len(netmag1))):
        totspin1, totenergy1, totspinnob1, totenergynob1 = metropolis(init_spin1, iter, burn, j, h, beta_arr[i], energy1)
        #netmag1[i] = np.average(totspin1)/(n1*n1)
        # error_calculation bootstrap
        totspin1_mean, totspin1_err = bootstrap(totspin1,num_bs)
        netmag1[i] = totspin1_mean/(n1*n1)
        netmag1_err[i] = totspin1_err/(n1*n1) 

    for i in tqdm(range(len(netmag2))):
        totspin2, totenergy2, totspinnob2, totenergynob2 = metropolis(init_spin2, iter, burn, j, h, beta_arr[i], energy2)
        #netmag2[i] = np.average(totspin2)/(n2*n2)
        totspin2_mean, totspin2_err = bootstrap(totspin2,num_bs)
        netmag1[i] = totspin2_mean/(n2*n2)
        netmag2_err[i] = totspin2_err/(n2*n2)

    for i in tqdm(range(len(netmag3))):
        totspin3, totenergy3, totspinnob3, totenergynob3 = metropolis(init_spin3, iter, burn, j, h, beta_arr[i], energy3)
        #netmag3[i] = np.average(totspin3)/(n3*n3)
        totspin3_mean, totspin3_err = bootstrap(totspin3,num_bs)
        netmag3[i] = totspin3_mean/(n3*n3)
        netmag3_err[i] = totspin3_err/(n3*n3)

    # critcal coupling J_c
    J_c = (1/2) * np.log(1 + np.sqrt(2))

    # abs magnetization per site with h=0 in thermodynamic limit
    def abs_mag(J):
        if J > J_c:
            return (1 - (1/np.sinh(2*J)**4))**(1/8)
        else:
            return 0

    def K(m):
        return special.ellipk(m)

    # energy per site with h=0
    def e(J,m):
        return - J * mp.coth(2*J) * ( 1 + (2/np.pi)*(2*np.tanh(2*J)**2 - 1)*K(m)*(4*mp.sech(2*J)**2 * np.tanh(2*J)**2)) 

    betaan = np.linspace(0.01, 1, 50)
    energyan = np.zeros(len(betaan))
    magan = np.zeros(len(betaan))
    # loop over J and calculate energy and abs_magnetization
    for i in range(len(betaan)):
        m = abs_mag(betaan[i]) 
        magan[i] = m
        energyan[i] = e(betaan[i],m)

    #plot the results
    plt.errorbar(beta_arr, netmag1, netmag1_err, fmt='.', capthick=1, label=f'N = {n1}')
    plt.errorbar(beta_arr, netmag2, netmag2_err, fmt='.', capthick=1, label=f'N = {n2}')
    plt.errorbar(beta_arr, netmag3, netmag3_err, fmt='.', capthick=1, label=f'N = {n3}')
    #plt.plot(beta_arr, netmag1, '.', label=f'N = {n1}')
    #plt.plot(beta_arr, netmag2, '.', label=f'N = {n2}')
    #plt.plot(beta_arr, netmag3, '.', label=f'N = {n3}')
    plt.plot(betaan, magan, label='Analytical')
    plt.xlabel(r'Inverse Temperature ($\beta$)')
    plt.ylabel(r'Net Magnetisation (<M>) [J = 1]')
    plt.title('Net Magnetisation vs. Inverse Temperature')
    plt.legend(loc='upper left')
    plt.show()

# -0-0-0-0-0-0-0-0-0-0-0-0-0-0-0-0-0-0-0-0-0-0-0-0-0-


###### susceptibility and spesific heat

def criticalEx():
    beta_arr = np.linspace(0, 1, 15)

    n1 = 10
    n2 = 20
    n3 = 40

    init_random = np.random.random((n1, n1))
    init_spin1 = np.zeros((n1, n1))
    init_spin1[init_random >= .8] = 1
    init_spin1[init_random < .8] = -1

    init_random = np.random.random((n2, n2))
    init_spin2 = np.zeros((n2, n2))
    init_spin2[init_random >= .8] = 1
    init_spin2[init_random < .8] = -1

    init_random = np.random.random((n3, n3))
    init_spin3 = np.zeros((n3, n3))
    init_spin3[init_random >= .8] = 1
    init_spin3[init_random < .8] = -1

    energy1 = energy_toroid(init_spin1, j, h)
    energy2 = energy_toroid(init_spin2, j, h)
    energy3 = energy_toroid(init_spin3, j, h)

    suscep1 = np.zeros(len(beta_arr))
    suscep2 = np.zeros(len(beta_arr))
    suscep3 = np.zeros(len(beta_arr))

    suscep1_err = np.zeros(len(beta_arr))
    suscep2_err = np.zeros(len(beta_arr))
    suscep3_err = np.zeros(len(beta_arr))

    speH1 = np.zeros(len(beta_arr))
    speH2 = np.zeros(len(beta_arr))
    speH3 = np.zeros(len(beta_arr))

    speH1_err = np.zeros(len(beta_arr))
    speH2_err = np.zeros(len(beta_arr))
    speH3_err = np.zeros(len(beta_arr))


    for i in tqdm(range(len(speH1))):
        totspin1, totenergy1, totspinnob1, totenergynob1 = metropolis(init_spin1, iter, burn, j, h, beta_arr[i], energy1)
        suscep1[i], suscep1_err[i] = susceptibility(totspin1,beta_arr[i])
        speH1[i],speH1_err[i] = spesificHeat(totenergy1,beta_arr[i]) 

    
    for i in tqdm(range(len(speH2))):
        totspin2, totenergy2, totspinnob2, totenergynob2 = metropolis(init_spin2, iter, burn, j, h, beta_arr[i], energy2)
        suscep2[i], suscep2_err[i] = susceptibility(totspin2,beta_arr[i])
        speH2[i],speH2_err[i] = spesificHeat(totenergy2,beta_arr[i]) 
    

    for i in tqdm(range(len(speH3))):
        totspin3, totenergy3, totspinnob3, totenergynob3 = metropolis(init_spin3, iter, burn, j, h, beta_arr[i], energy3)
        suscep3[i], suscep3_err[i] = susceptibility(totspin3,beta_arr[i])
        speH3[i],speH3_err[i] = spesificHeat(totenergy3,beta_arr[i]) 


    #plot the results
    plt.errorbar(beta_arr, speH1, speH1_err, fmt='.', capthick=1, label=f'N = {n1}')
    plt.errorbar(beta_arr, speH2, speH2_err, fmt='.', capthick=1, label=f'N = {n2}')
    plt.errorbar(beta_arr, speH3, speH3_err, fmt='.', capthick=1, label=f'N = {n3}')
    plt.xlabel(r'Inverse Temperature ($\beta$)')
    plt.ylabel(r'spesific Heat C')
    plt.title('spesific Heat vs. Inverse Temperature')
    plt.legend(loc='upper left')
    plt.show()

    plt.errorbar(beta_arr, suscep1, suscep1_err, fmt='.', capthick=1, label=f'N = {n1}')
    plt.errorbar(beta_arr, suscep2, suscep2_err, fmt='.', capthick=1, label=f'N = {n2}')
    plt.errorbar(beta_arr, suscep3, suscep3_err, fmt='.', capthick=1, label=f'N = {n3}')
    plt.xlabel(r'Inverse Temperature ($\beta$)')
    plt.ylabel(r'susceptibility')
    plt.title('magnetic Susceptibility vs. Inverse Temperature')
    plt.legend(loc='upper left')
    plt.show()
#############################################


# energy autocorrelation
# -0-0-0-0-0-0-0-0-0-0-0-0-0-0-0-0-0-0-0-0-0-0-0-0-0-
def dyncritexp():
    n_array = np.arange(5, 151, 2)

    autocorrtime = np.zeros(len(n_array))
    for i in tqdm(range(len(n_array))):
        init_random = np.random.random((n_array[i], n_array[i]))
        lattice = np.zeros((n_array[i], n_array[i]))
        lattice[init_random <= .8] = 1
        lattice[init_random > .8] = -1
        energy_t = energy_toroid(lattice, j, h)
        totspin, totenergy, totspinnob, totenergynob = metropolis(lattice, iter, burn, j, h, beta, energy_t)
        autocorrtime[i] = spin_autocorr_time(totspin)

    # fit to verify tau-lattice size scaling
    def fitf(x, m, c):
        return m*x + c

    if np.all(np.isnan(autocorrtime)):
        print('Not enough Iterations!')

    if not np.all(np.isnan(autocorrtime)):
        popt, pcov = curve_fit(fitf, np.log(n_array), np.log(autocorrtime))
        print('Fit slope:', np.round(popt[0], 2))
  
        # plot the results
        xrange = np.linspace(np.min(np.log(n_array)), np.max(np.log(n_array)), 20)
        plt.plot(np.log(n_array), np.log(autocorrtime), '.', label='data')
        plt.plot(xrange, fitf(xrange, *popt), label='fit')
        plt.title(r'$log(\tau)$ vs. log(Lattice size)')
        plt.xlabel('log(Lattice size)')
        plt.ylabel(r'$log(\tau)$')
        plt.legend()
        plt.grid()
        plt.show()

# -0-0-0-0-0-0-0-0-0-0-0-0-0-0-0-0-0-0-0-0-0-0-0-0-0-

# init values
j = 1.
h = 0.
beta = 1.
<<<<<<< HEAD
iter = 200000
burn = 50000
num_bs = 500 # number of bootstrap samples
=======
iter = 100000
burn = 30000
>>>>>>> b2a002ea

if __name__ == '__main__':
    # uncomment the next lines to run a specific part of the code
    #test()
    #algobehave()
    #phasetrans()
    criticalEx()
    #dyncritexp()
    pass<|MERGE_RESOLUTION|>--- conflicted
+++ resolved
@@ -544,14 +544,9 @@
 j = 1.
 h = 0.
 beta = 1.
-<<<<<<< HEAD
 iter = 200000
 burn = 50000
 num_bs = 500 # number of bootstrap samples
-=======
-iter = 100000
-burn = 30000
->>>>>>> b2a002ea
 
 if __name__ == '__main__':
     # uncomment the next lines to run a specific part of the code
